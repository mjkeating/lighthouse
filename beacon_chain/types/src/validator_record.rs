<<<<<<< HEAD
use super::bls::{Keypair, PublicKey};
use super::{Hash256};
=======
use super::bls::PublicKey;
use super::{Address, Hash256};
use crate::test_utils::TestRandom;
use rand::RngCore;
use ssz::{Decodable, DecodeError, Encodable, SszStream};
>>>>>>> 8b6810ab
use std::convert;

#[derive(Debug, PartialEq, Clone)]
pub enum ValidatorStatus {
    PendingActivation,
    Active,
    PendingExit,
    PendingWithdraw,
    Withdrawn,
    Penalized,
}

impl convert::From<u8> for ValidatorStatus {
    fn from(status: u8) -> Self {
        match status {
            0 => ValidatorStatus::PendingActivation,
            1 => ValidatorStatus::Active,
            2 => ValidatorStatus::PendingExit,
            3 => ValidatorStatus::PendingWithdraw,
            5 => ValidatorStatus::Withdrawn,
            127 => ValidatorStatus::Penalized,
            _ => unreachable!(),
        }
    }
}

#[derive(Debug, Clone, PartialEq)]
pub struct ValidatorRecord {
    pub pubkey: PublicKey,
    pub withdrawal_credentials: Hash256,
    pub randao_commitment: Hash256,
    pub randao_layers: u64,
    pub status: ValidatorStatus,
    pub latest_status_change_slot: u64,
    pub exit_count: u64,
    pub poc_commitment: Hash256,
    pub last_poc_change_slot: u64,
    pub second_last_poc_slot: u64
}

impl ValidatorRecord {
<<<<<<< HEAD
    /// Generates a new instance where the keypair is generated using
    /// `rand::thread_rng` entropy and all other fields are set to zero.
    ///
    /// Returns the new instance and new keypair.
    pub fn zero_with_thread_rand_keypair() -> (Self, Keypair) {
        let keypair = Keypair::random();
        let s = Self {
            pubkey: keypair.pk.clone(),
            withdrawal_credentials: Hash256::zero(),
            randao_commitment: Hash256::zero(),
            randao_layers: 0,
            status: From::from(0),
            latest_status_change_slot: 0,
            exit_count: 0,
            poc_commitment: Hash256::zero(),
            last_poc_change_slot: 0,
            second_last_poc_slot: 0
=======
    pub fn status_is(&self, status: ValidatorStatus) -> bool {
        self.status == status
    }
}

impl Encodable for ValidatorStatus {
    fn ssz_append(&self, s: &mut SszStream) {
        let byte: u8 = match self {
            ValidatorStatus::PendingActivation => 0,
            ValidatorStatus::Active => 1,
            ValidatorStatus::PendingExit => 2,
            ValidatorStatus::PendingWithdraw => 3,
            ValidatorStatus::Withdrawn => 5,
            ValidatorStatus::Penalized => 127,
>>>>>>> 8b6810ab
        };
        s.append(&byte);
    }
}

impl Decodable for ValidatorStatus {
    fn ssz_decode(bytes: &[u8], i: usize) -> Result<(Self, usize), DecodeError> {
        let (byte, i) = u8::ssz_decode(bytes, i)?;
        let status = match byte {
            0 => ValidatorStatus::PendingActivation,
            1 => ValidatorStatus::Active,
            2 => ValidatorStatus::PendingExit,
            3 => ValidatorStatus::PendingWithdraw,
            5 => ValidatorStatus::Withdrawn,
            127 => ValidatorStatus::Penalized,
            _ => return Err(DecodeError::Invalid),
        };
        Ok((status, i))
    }
}

impl<T: RngCore> TestRandom<T> for ValidatorStatus {
    fn random_for_test(rng: &mut T) -> Self {
        let options = vec![
            ValidatorStatus::PendingActivation,
            ValidatorStatus::Active,
            ValidatorStatus::PendingExit,
            ValidatorStatus::PendingWithdraw,
            ValidatorStatus::Withdrawn,
            ValidatorStatus::Penalized,
        ];
        options[(rng.next_u32() as usize) % options.len()].clone()
    }
}

impl Encodable for ValidatorRecord {
    fn ssz_append(&self, s: &mut SszStream) {
        s.append(&self.pubkey);
        s.append(&self.withdrawal_shard);
        s.append(&self.withdrawal_address);
        s.append(&self.randao_commitment);
        s.append(&self.randao_last_change);
        s.append(&self.balance);
        s.append(&self.status);
        s.append(&self.exit_slot);
    }
}

impl Decodable for ValidatorRecord {
    fn ssz_decode(bytes: &[u8], i: usize) -> Result<(Self, usize), DecodeError> {
        let (pubkey, i) = <_>::ssz_decode(bytes, i)?;
        let (withdrawal_shard, i) = <_>::ssz_decode(bytes, i)?;
        let (withdrawal_address, i) = <_>::ssz_decode(bytes, i)?;
        let (randao_commitment, i) = <_>::ssz_decode(bytes, i)?;
        let (randao_last_change, i) = <_>::ssz_decode(bytes, i)?;
        let (balance, i) = <_>::ssz_decode(bytes, i)?;
        let (status, i) = <_>::ssz_decode(bytes, i)?;
        let (exit_slot, i) = <_>::ssz_decode(bytes, i)?;

        Ok((
            Self {
                pubkey,
                withdrawal_shard,
                withdrawal_address,
                randao_commitment,
                randao_last_change,
                balance,
                status,
                exit_slot,
            },
            i,
        ))
    }
}

impl<T: RngCore> TestRandom<T> for ValidatorRecord {
    fn random_for_test(rng: &mut T) -> Self {
        Self {
            pubkey: <_>::random_for_test(rng),
            withdrawal_shard: <_>::random_for_test(rng),
            withdrawal_address: <_>::random_for_test(rng),
            randao_commitment: <_>::random_for_test(rng),
            randao_last_change: <_>::random_for_test(rng),
            balance: <_>::random_for_test(rng),
            status: <_>::random_for_test(rng),
            exit_slot: <_>::random_for_test(rng),
        }
    }
}

#[cfg(test)]
mod tests {
    use super::super::ssz::ssz_encode;
    use super::*;
    use crate::test_utils::TestRandom;
    use rand::{prng::XorShiftRng, SeedableRng};

    #[test]
<<<<<<< HEAD
    fn test_validator_record_zero_rand_keypair() {
        let (v, _kp) = ValidatorRecord::zero_with_thread_rand_keypair();
        assert!(v.withdrawal_credentials.is_zero());
        assert!(v.randao_commitment.is_zero());
        assert_eq!(v.randao_layers, 0);
        assert_eq!(v.status, From::from(0));
        assert_eq!(v.latest_status_change_slot, 0);
        assert_eq!(v.exit_count, 0);
        assert!(v.poc_commitment.is_zero());
        assert_eq!(v.last_poc_change_slot, 0);
        assert_eq!(v.second_last_poc_slot, 0);
=======
    pub fn test_ssz_round_trip() {
        let mut rng = XorShiftRng::from_seed([42; 16]);
        let original = ValidatorRecord::random_for_test(&mut rng);

        let bytes = ssz_encode(&original);
        let (decoded, _) = <_>::ssz_decode(&bytes, 0).unwrap();

        assert_eq!(original, decoded);
    }

    #[test]
    pub fn test_validator_status_ssz_round_trip() {
        let mut rng = XorShiftRng::from_seed([42; 16]);
        let original = ValidatorStatus::random_for_test(&mut rng);

        let bytes = ssz_encode(&original);
        let (decoded, _) = <_>::ssz_decode(&bytes, 0).unwrap();

        assert_eq!(original, decoded);
>>>>>>> 8b6810ab
    }
}<|MERGE_RESOLUTION|>--- conflicted
+++ resolved
@@ -1,13 +1,8 @@
-<<<<<<< HEAD
-use super::bls::{Keypair, PublicKey};
-use super::{Hash256};
-=======
 use super::bls::PublicKey;
 use super::{Address, Hash256};
 use crate::test_utils::TestRandom;
 use rand::RngCore;
 use ssz::{Decodable, DecodeError, Encodable, SszStream};
->>>>>>> 8b6810ab
 use std::convert;
 
 #[derive(Debug, PartialEq, Clone)]
@@ -49,25 +44,6 @@
 }
 
 impl ValidatorRecord {
-<<<<<<< HEAD
-    /// Generates a new instance where the keypair is generated using
-    /// `rand::thread_rng` entropy and all other fields are set to zero.
-    ///
-    /// Returns the new instance and new keypair.
-    pub fn zero_with_thread_rand_keypair() -> (Self, Keypair) {
-        let keypair = Keypair::random();
-        let s = Self {
-            pubkey: keypair.pk.clone(),
-            withdrawal_credentials: Hash256::zero(),
-            randao_commitment: Hash256::zero(),
-            randao_layers: 0,
-            status: From::from(0),
-            latest_status_change_slot: 0,
-            exit_count: 0,
-            poc_commitment: Hash256::zero(),
-            last_poc_change_slot: 0,
-            second_last_poc_slot: 0
-=======
     pub fn status_is(&self, status: ValidatorStatus) -> bool {
         self.status == status
     }
@@ -82,7 +58,6 @@
             ValidatorStatus::PendingWithdraw => 3,
             ValidatorStatus::Withdrawn => 5,
             ValidatorStatus::Penalized => 127,
->>>>>>> 8b6810ab
         };
         s.append(&byte);
     }
@@ -181,19 +156,6 @@
     use rand::{prng::XorShiftRng, SeedableRng};
 
     #[test]
-<<<<<<< HEAD
-    fn test_validator_record_zero_rand_keypair() {
-        let (v, _kp) = ValidatorRecord::zero_with_thread_rand_keypair();
-        assert!(v.withdrawal_credentials.is_zero());
-        assert!(v.randao_commitment.is_zero());
-        assert_eq!(v.randao_layers, 0);
-        assert_eq!(v.status, From::from(0));
-        assert_eq!(v.latest_status_change_slot, 0);
-        assert_eq!(v.exit_count, 0);
-        assert!(v.poc_commitment.is_zero());
-        assert_eq!(v.last_poc_change_slot, 0);
-        assert_eq!(v.second_last_poc_slot, 0);
-=======
     pub fn test_ssz_round_trip() {
         let mut rng = XorShiftRng::from_seed([42; 16]);
         let original = ValidatorRecord::random_for_test(&mut rng);
@@ -213,6 +175,5 @@
         let (decoded, _) = <_>::ssz_decode(&bytes, 0).unwrap();
 
         assert_eq!(original, decoded);
->>>>>>> 8b6810ab
     }
 }